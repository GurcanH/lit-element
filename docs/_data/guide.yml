--- conflicted
+++ resolved
@@ -36,15 +36,9 @@
   use: 
     title: Use a component
     url: /guide/use
-<<<<<<< HEAD
-  lithtml:
-    title: lit-html Guides
-    url: https://lit-html.polymer-project.org
-=======
   resources:
     title: Resources
     header: true
->>>>>>> 7bb203dc
   community:
     title: Community
     url: /guide/community
