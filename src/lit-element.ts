--- conflicted
+++ resolved
@@ -18,13 +18,9 @@
 
 export * from './lib/updating-element.js';
 export * from './lib/decorators.js';
-<<<<<<< HEAD
 export {html, svg, TemplateResult} from 'lit-html/lit-html';
-=======
-export {html, svg} from 'lit-html/lit-html';
 import {supportsAdoptingStyleSheets, CSSResult} from './lib/css-tag.js';
 export * from './lib/css-tag.js';
->>>>>>> 809a38a5
 
 export class LitElement extends UpdatingElement {
 
