--- conflicted
+++ resolved
@@ -65,17 +65,11 @@
   return new CSSResult(String(value), constructionToken);
 };
 
-<<<<<<< HEAD
 const textFromCSS = (value: CSSResult|CSSPartRuleSet) => {
   if (value instanceof CSSResult || value instanceof CSSPartRuleSet) {
     return value.toString();
-=======
-const textFromCSSResult = (value: CSSResult|number) => {
-  if (value instanceof CSSResult) {
-    return value.cssText;
   } else if (typeof value === 'number') {
     return value;
->>>>>>> 78e19f42
   } else {
     throw new Error(
         `Value passed to 'css' function must be a 'css' function result: ${
@@ -90,7 +84,6 @@
  * used. To incorporate non-literal values `unsafeCSS` may be used inside a
  * template string part.
  */
-<<<<<<< HEAD
 export const css = (strings: TemplateStringsArray, ...values: (CSSResult|CSSPartRuleSet)[]) => {
   const parts: CSSPartRuleSet[] = [];
   const cssText = values.reduce(
@@ -102,13 +95,4 @@
       },
       strings[0]);
   return new CSSResult(cssText, constructionToken, parts);
-};
-=======
-export const css =
-    (strings: TemplateStringsArray, ...values: (CSSResult|number)[]) => {
-      const cssText = values.reduce(
-          (acc, v, idx) => acc + textFromCSSResult(v) + strings[idx + 1],
-          strings[0]);
-      return new CSSResult(cssText, constructionToken);
-    };
->>>>>>> 78e19f42
+};