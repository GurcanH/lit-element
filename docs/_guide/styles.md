--- conflicted
+++ resolved
@@ -80,100 +80,22 @@
 
 **If you're using the Shady CSS polyfill, be aware that it has some limitations.** See the [Shady CSS README](https://github.com/webcomponents/shadycss/blob/master/README.md#limitations) for more information.
 
-<<<<<<< HEAD
 </div>
 
 ## How to style... {#how}
-=======
-To define a static `styles` property:
->>>>>>> ef7e4367
 
 ### ...A LitElement template {#how-to-style-template}
 
-<<<<<<< HEAD
 To style a LitElement template from inside your component's source code, simply use standard CSS selectors to style your content:
 
 ```js
 import { LitElement, css, html } from 'lit-element';
-=======
-    ```js
-    import {LitElement, css} from 'lit-element';
-    ```
-
-2.  Create a static `styles` property and define your styles in plain CSS.
-
-    The value of the static `styles` property can be:
-    
-    *   A single tagged template literal:
-    
-        ```js
-        class MyElement extends LitElement {
-          static get styles() {
-            return css`
-            :host {
-              display: block;
-            }`;
-          } 
-        }
-        ```
-
-    *   Or an array of tagged template literals:
-
-        ```js
-        class MyElement extends LitElement {
-          static get styles() {
-            return [ css`:host { display: block; }`, ...];
-          }
-        }
-        ```
-
-        Using an array of tagged template literals lets you inherit the styles from a LitElement superclass, and add more:
-
-        ```js
-        class MySubElement extends MyElement {
-          static get styles() {
-            return [
-              super.styles,
-              css`
-                :host(.important) {
-                  color: red;
-                }
-              `
-            ];
-          }
-        }
-        ```
-
-#### Expressions in static styles
-
-Static styles apply to all instances of an element. Any expressions in your CSS are evaluated and included **once**, then reused for all instances. 
-
-To prevent LitElement-based components from evaluating potentially malicious code, the `css` tag only accepts literal strings. You can nest them like this:
-
-```js
-static get styles() {
-  const mainColor = css`red`;
-
-  return css`
-    :host { 
-      color: ${mainColor}; 
-    }
-  `;
-}
-```
-
-However, if you want to inject any variable or non-literal into a css string, you must wrap it with the `unsafeCSS` function. For example:
-
-```js
-import { LitElement, css, unsafeCSS } from 'lit-element';
->>>>>>> ef7e4367
 
 class MyElement extends LitElement {
   static get styles() {
     const mainColor = 'red';
     
     return css`
-<<<<<<< HEAD
       * { color: red; }
       p { font-family: sans-serif; }
       .myclass { margin: 100px; }
@@ -195,14 +117,261 @@
 {% include project.html folder="style/styleatemplate" openFile="my-element.js" %}
 
 The example above places the template styles in a static `styles` property (recommended). You can also put styles in a `<style>` block or an external stylesheet—see [Where to put your styles](#where) for details.
-=======
-      :host { 
-        color: ${unsafeCSS(mainColor)};
-      }
+
+{:.alert .alert-info}
+<div>
+
+**In general, styles inside a LitElement template can only affect elements in the same template.** Likewise, the elements in a LitElement template can only be affected by styles in that same template (with the exception of [inherited styles](#inheritance)).
+
+This means that you don't have to worry about the styles you set in your LitElement templates accidentally affecting the rest of your page, and vice versa.
+
+</div>
+
+### ...A LitElement custom HTML tag {#how-to-style-host}
+
+A LitElement component has a custom HTML tag that can be styled like any other HTML element:
+
+```html
+<style>
+  div, my-element {
+    padding: 20px;
+    margin: 30px;
+  }
+</style>
+<div>I am div.</div>
+<my-element></my-element>
+```
+
+{% include project.html folder="style/stylecustomtag" openFile="my-element.js" %}
+
+#### Styling a host element from inside its own template
+
+You can also style a LitElement custom HTML tag from inside its own template using special CSS selectors.
+
+In the example below, `<my-element>` is a **host element**, meaning it behaves as a container for its rendered template:
+
+_my-element.js_
+
+```js
+class MyElement extends LitElement {
+  render() {
+    return html`
+      <p>template content</p>
+    `;
+  }
+}
+```
+
+_index.html_ 
+
+```html
+<!-- Host element -->
+<my-element></my-element>
+```
+
+By default, a LitElement template is rendered inside a **shadow root**—a special HTML node with its own DOM structure, styles, and event context. This supports encapsulation, which lets us write modular web pages. [See the documentation on MDN for more information](https://developer.mozilla.org/en-US/docs/Web/Web_Components/Using_shadow_DOM).
+
+Inside a LitElement template, you can use the special `:host` and `:host()` CSS selectors to style the host element. These features allow you to "peek outside" a template and style its container.
+
+*   `:host` selects the host element.
+
+*   <code>:host(<var>selector</var>)</code> selects the host element, but only if the host element matches _selector_.
+
+```js
+static get styles() {
+  return css`
+    /* Selects the host */
+    :host { 
+      display: block; 
+    }
+
+    /* Selects the host element if it is hidden */
+    :host([hidden]) { 
+      display: none; 
+    }
+
+    /* Selects the host element if it has class "blue" */
+    :host(.blue) { 
+      background-color: aliceblue;
+      color: blue;
+    }
+  `;
+}
+```
+
+{% include project.html folder="style/host" openFile="my-element.js" %}
+
+{:.alert .alert-info}
+<div>
+
+**Styles set for a custom element tag will override styles set with `:host` and `:host()`.** See the section below on [CSS inheritance](#specificity) for more information.
+
+</div>
+
+### ...Slotted content {#how-to-style-slotted}
+
+The `<slot>` element acts as a placeholder in a LitElement template. For example: 
+
+```js
+class MyElement extends LitElement {
+  render() {
+    return html`<slot></slot>`;
+  }
+}
+```
+
+```html
+<my-element><p>Slotted content</p></my-element>
+```
+
+{% include project.html folder="style/slottedbase" openFile="my-element.js" %}
+
+Use the `::slotted()` CSS pseudo-element to select elements that are included in your template via `<slot>`s.
+
+*   `::slotted(*)` matches all slotted elements.
+
+*   `::slotted(p)` matches slotted paragraphs.
+
+*   `p ::slotted(*)` matches slotted elements in a paragraph element.
+
+```js
+{% include projects/style/slottedselector/my-element.js %}
+```
+
+{% include project.html folder="style/slottedselector" openFile="my-element.js" %}
+
+{:.alert .alert-info}
+<div>
+
+**Watch out for Shady CSS limitations around slotted content!** See the [Shady CSS limitations](https://github.com/webcomponents/shadycss) for details on how to use the `::slotted()` syntax in a polyfill-friendly way. 
+
+</div>
+
+## Where to put your template styles {#where}
+
+{:.alert .alert-info}
+<div>
+
+This section is for people developing a LitElement-based component. It explains where to put the styles in your component's source code. 
+
+When you’re consuming an element—for example, using `<some-element>` in markup—you can put styles for the `some-element` tag wherever you normally put your stylesheets. 
+
+</div>
+
+Component developers have a few options for where to put template styles. We recommend using a [static `styles` property](#static)—this will usually be the most performant option.
+
+### Recommended: In a static styles property {#static}
+
+LitElement lets you define static styles that apply to all instances of a component.
+
+To define a static `styles` property, import the `css` helper function from the `lit-element` module. Create a static `styles` getter and define your styles in plain CSS:
+
+```js
+import { LitElement, html, css } from 'lit-element';
+
+class MyElement extends LitElement {
+  static get styles() {
+    return css`
+      button { width: 200px; }
     `;
   } 
-}
-```
+  render() {
+    return html`<button>click</button>`;
+  }
+}
+```
+
+{% include project.html folder="style/introbutton" openFile="my-element.js" %}
+
+{:.alert .alert-info}
+<div>
+
+**Static styles provide optimal performance.** LitElement uses [Constructable Stylesheets](https://wicg.github.io/construct-stylesheets/) in browsers that support it, with a fallback for browsers that don't. Constructable Stylesheets allow the browser to parse styles exactly once and reuse the resulting Stylesheet object for maximum efficiency.
+
+</div>
+
+The value of the static `styles` property can be:
+    
+*   A single tagged template literal.
+    
+    ```js
+    static get styles() {
+      return css`:host { display: block; }`;
+    } 
+    ```
+
+*   An array of tagged template literals.
+
+    ```js
+    static get styles() {
+      return [ css`:host { display: block; }`, css`...`];
+    }
+    ```
+
+Using an array of tagged template literals, a component can inherit the styles from a LitElement superclass, and add its own styles:
+
+```js
+class MyElement extends SuperElement {
+  static get styles() {
+    return [
+      super.styles,
+      css`button { color: red; }`
+    ];
+  }
+}
+```
+
+{% include project.html folder="style/superstyles" openFile="my-element.js" %}
+
+#### Styling per instance of a component 
+
+Static styles are evaluated once per class. To style instances of a component using static styles, use CSS variables and custom properties:
+
+```js
+static get styles() {
+  return css`
+    :host { color: var(--themeColor); }
+  `;
+} 
+```
+
+```html
+<style>
+  html { 
+    --themeColor: #123456;
+  }
+</style>
+<my-element></my-element>
+```
+
+See the section on [CSS custom properties](#customprops) for more information. 
+
+#### Expressions in static styles {#expressions}
+
+Static styles apply to all instances of a component. Any expressions in your CSS are evaluated **once**, then reused for all instances. 
+
+{:.alert .alert-info}
+<div>
+
+**Consider using CSS variables and custom properties to style instances of your components.** CSS custom properties are a good way to create per-instance styles, and work well with app themes. See [CSS custom properties](#customprops) for more information.
+
+</div>
+
+To prevent LitElement-based components from evaluating potentially malicious code, the `css` tag only accepts literal strings. With expressions, you can nest `css` literals:
+
+```js
+{% include projects/style/nestedcss/my-element.js %}
+```
+
+{% include project.html folder="style/nestedcss" openFile="my-element.js" %}
+
+However, if you want to use expressions to add a non-literal to a `css` literal, you must wrap the non-literal with the `unsafeCSS` function. For example:
+
+```js
+{% include projects/style/unsafecss/my-element.js %}
+```
+
+{% include project.html folder="style/unsafecss" openFile="my-element.js" %}
 
 Another example:
 
@@ -223,287 +392,6 @@
 }
 ```
 
-<div class="alert alert-warning">
-
-**Only use the `unsafeCSS` tag with trusted input.** To prevent LitElement-based components from evaluating potentially malicious code, the `css` tag only accepts literal strings. `unsafeCSS` circumvents this safeguard.
-
-</div>
-
-### Define styles in a style element {#style-element} 
->>>>>>> ef7e4367
-
-{:.alert .alert-info}
-<div>
-
-**In general, styles inside a LitElement template can only affect elements in the same template.** Likewise, the elements in a LitElement template can only be affected by styles in that same template (with the exception of [inherited styles](#inheritance)).
-
-This means that you don't have to worry about the styles you set in your LitElement templates accidentally affecting the rest of your page, and vice versa.
-
-</div>
-
-### ...A LitElement custom HTML tag {#how-to-style-host}
-
-A LitElement component has a custom HTML tag that can be styled like any other HTML element:
-
-```html
-<style>
-  div, my-element {
-    padding: 20px;
-    margin: 30px;
-  }
-</style>
-<div>I am div.</div>
-<my-element></my-element>
-```
-
-{% include project.html folder="style/stylecustomtag" openFile="my-element.js" %}
-
-#### Styling a host element from inside its own template
-
-You can also style a LitElement custom HTML tag from inside its own template using special CSS selectors.
-
-In the example below, `<my-element>` is a **host element**, meaning it behaves as a container for its rendered template:
-
-_my-element.js_
-
-```js
-class MyElement extends LitElement {
-  render() {
-    return html`
-      <p>template content</p>
-    `;
-  }
-}
-```
-
-_index.html_ 
-
-```html
-<!-- Host element -->
-<my-element></my-element>
-```
-
-By default, a LitElement template is rendered inside a **shadow root**—a special HTML node with its own DOM structure, styles, and event context. This supports encapsulation, which lets us write modular web pages. [See the documentation on MDN for more information](https://developer.mozilla.org/en-US/docs/Web/Web_Components/Using_shadow_DOM).
-
-Inside a LitElement template, you can use the special `:host` and `:host()` CSS selectors to style the host element. These features allow you to "peek outside" a template and style its container.
-
-*   `:host` selects the host element.
-
-*   <code>:host(<var>selector</var>)</code> selects the host element, but only if the host element matches _selector_.
-
-```js
-static get styles() {
-  return css`
-    /* Selects the host */
-    :host { 
-      display: block; 
-    }
-
-    /* Selects the host element if it is hidden */
-    :host([hidden]) { 
-      display: none; 
-    }
-
-    /* Selects the host element if it has class "blue" */
-    :host(.blue) { 
-      background-color: aliceblue;
-      color: blue;
-    }
-  `;
-}
-```
-
-{% include project.html folder="style/host" openFile="my-element.js" %}
-
-{:.alert .alert-info}
-<div>
-
-**Styles set for a custom element tag will override styles set with `:host` and `:host()`.** See the section below on [CSS inheritance](#specificity) for more information.
-
-</div>
-
-### ...Slotted content {#how-to-style-slotted}
-
-The `<slot>` element acts as a placeholder in a LitElement template. For example: 
-
-```js
-class MyElement extends LitElement {
-  render() {
-    return html`<slot></slot>`;
-  }
-}
-```
-
-```html
-<my-element><p>Slotted content</p></my-element>
-```
-
-{% include project.html folder="style/slottedbase" openFile="my-element.js" %}
-
-Use the `::slotted()` CSS pseudo-element to select elements that are included in your template via `<slot>`s.
-
-*   `::slotted(*)` matches all slotted elements.
-
-*   `::slotted(p)` matches slotted paragraphs.
-
-*   `p ::slotted(*)` matches slotted elements in a paragraph element.
-
-```js
-{% include projects/style/slottedselector/my-element.js %}
-```
-
-{% include project.html folder="style/slottedselector" openFile="my-element.js" %}
-
-{:.alert .alert-info}
-<div>
-
-**Watch out for Shady CSS limitations around slotted content!** See the [Shady CSS limitations](https://github.com/webcomponents/shadycss) for details on how to use the `::slotted()` syntax in a polyfill-friendly way. 
-
-</div>
-
-## Where to put your template styles {#where}
-
-{:.alert .alert-info}
-<div>
-
-This section is for people developing a LitElement-based component. It explains where to put the styles in your component's source code. 
-
-When you’re consuming an element—for example, using `<some-element>` in markup—you can put styles for the `some-element` tag wherever you normally put your stylesheets. 
-
-</div>
-
-Component developers have a few options for where to put template styles. We recommend using a [static `styles` property](#static)—this will usually be the most performant option.
-
-### Recommended: In a static styles property {#static}
-
-LitElement lets you define static styles that apply to all instances of a component.
-
-To define a static `styles` property, import the `css` helper function from the `lit-element` module. Create a static `styles` getter and define your styles in plain CSS:
-
-```js
-import { LitElement, html, css } from 'lit-element';
-
-class MyElement extends LitElement {
-  static get styles() {
-    return css`
-      button { width: 200px; }
-    `;
-  } 
-  render() {
-    return html`<button>click</button>`;
-  }
-}
-```
-
-{% include project.html folder="style/introbutton" openFile="my-element.js" %}
-
-{:.alert .alert-info}
-<div>
-
-**Static styles provide optimal performance.** LitElement uses [Constructable Stylesheets](https://wicg.github.io/construct-stylesheets/) in browsers that support it, with a fallback for browsers that don't. Constructable Stylesheets allow the browser to parse styles exactly once and reuse the resulting Stylesheet object for maximum efficiency.
-
-</div>
-
-The value of the static `styles` property can be:
-    
-*   A single tagged template literal.
-    
-    ```js
-    static get styles() {
-      return css`:host { display: block; }`;
-    } 
-    ```
-
-*   An array of tagged template literals.
-
-    ```js
-    static get styles() {
-      return [ css`:host { display: block; }`, css`...`];
-    }
-    ```
-
-Using an array of tagged template literals, a component can inherit the styles from a LitElement superclass, and add its own styles:
-
-```js
-class MyElement extends SuperElement {
-  static get styles() {
-    return [
-      super.styles,
-      css`button { color: red; }`
-    ];
-  }
-}
-```
-
-{% include project.html folder="style/superstyles" openFile="my-element.js" %}
-
-#### Styling per instance of a component 
-
-Static styles are evaluated once per class. To style instances of a component using static styles, use CSS custom properties:
-
-```js
-static get styles() {
-  return css`
-    :host { color: var(--themeColor); }
-  `;
-} 
-```
-
-```html
-<style>
-  html { 
-    --themeColor: #123456;
-  }
-</style>
-<my-element></my-element>
-```
-
-#### Expressions in static styles {#expressions}
-
-Static styles apply to all instances of a component. Any expressions in your CSS are evaluated **once**, then reused for all instances. 
-
-{:.alert .alert-info}
-<div>
-
-**Consider using CSS variables and custom properties.** CSS custom properties are a good way to style per instance of a component, and work well with theming. See [CSS custom properties](#customprops) for more information.
-
-</div>
-
-To prevent LitElement-based components from evaluating potentially malicious code, the `css` tag only accepts literal strings. You can nest them like this:
-
-```js
-{% include projects/style/nestedcss/my-element.js %}
-```
-
-{% include project.html folder="style/nestedcss" openFile="my-element.js" %}
-
-However, if you want to include any variable or non-literal, you must wrap it with the `unsafeCSS` function. For example:
-
-```js
-{% include projects/style/unsafecss/my-element.js %}
-```
-
-{% include project.html folder="style/unsafecss" openFile="my-element.js" %}
-
-Another example:
-
-```js
-import { LitElement, css, unsafeCSS } from 'lit-element';
-
-class MyElement extends LitElement {
-  static get styles() {
-    const mainWidth = 800;
-    const padding = 20;   
-    
-    return css`
-      :host { 
-        width: ${unsafeCSS(mainWidth + padding)}px;
-      }
-    `;
-  } 
-}
-```
-
 {:.alert .alert-info}
 <div>
 
@@ -538,7 +426,7 @@
   return html`
     <style>
       :host {
-        color: ${/* Limitations & performance issues */}
+        color: ${/* Limitations & performance issues! */}
       } 
     </style>
     <div>template content</div>
@@ -548,12 +436,13 @@
 
 Expressions inside a `<style>` element won't update per instance in ShadyCSS, due to limitations of the ShadyCSS polyfill. See the [ShadyCSS readme](https://github.com/webcomponents/shadycss/blob/master/README.md#limitations) for more information.
 
-Evaluating an expression inside a `<style>` element is inefficient. When the text content of a `<style>` element changes, the browser must re-parse the whole element, resulting in unnecessary rework. 
-
-To avoid creating performance problems:
-
-* Separate styles that require per-instance evaluation from those that don't.
-* Evaluate per-instance styles by creating an expression that captures a complete `<style>` block, and include it in your template to avoid re-parsing.
+Additionally, evaluating an expression inside a `<style>` element is inefficient. When any text inside a `<style>` element changes, the browser must re-parse the whole `<style>` element, resulting in unnecessary rework. 
+
+If you need to evaluate expressions inside a `<style>` element, use the following strategy to avoid creating performance problems:
+
+*   Separate styles that require per-instance evaluation from those that don't.
+
+*   Evaluate per-instance CSS properties by creating an expression that captures that property inside a complete `<style>` block. Include it in your template. 
 
 **Example**
 
@@ -565,7 +454,7 @@
 
 ### In an external stylesheet {#external-stylesheet}
 
-We recommend placing your styles in a static `styles` property for optimal performance. However, you can also include an external stylesheet in your template with a `<link>`:
+We recommend placing your styles in a static `styles` property for optimal performance. However, you can include an external stylesheet in your template with a `<link>`:
 
 ```js
 {% include projects/style/where/my-element.js %}
@@ -579,11 +468,52 @@
 
 *   External styles can cause a flash-of-unstyled-content (FOUC) while they load.
 
-*   The URL in the `href` attribute is relative to the _main document_. This is okay if you're building an app and your asset URLs are well-known, but avoid using external stylesheets when building a reusable element.
+*   The URL in the `href` attribute is relative to the **main document**. This is okay if you're building an app and your asset URLs are well-known, but avoid using external stylesheets when building a reusable element.
 
 ## Make an app theme {#theme}
 
-To create an app theme, use CSS inheritance to apply styles to your components; and use custom CSS properties to configure those styles. 
+To create an app theme:
+
+*   Use [**CSS inheritance**](#inheritance) to propagate style information to LitElement components and their rendered templates.
+
+    ```html
+    <style>
+      html {
+        --themeColor: #123456;
+        font-family: Roboto;
+      }
+    </style>
+
+    <!-- host inherits `--themeColor` and `font-family` and
+         passes these properties to its rendered template -->
+    <my-element></my-element>
+    ```
+
+*   Use [**CSS variables and custom properties**](#customprops) to configure styles per-instance.
+
+    ```html
+    <style>
+      html {
+        --my-element-background-color: /* some color */;
+      }
+      .stuff {
+        --my-element-background-color: /* some other color */;
+      }
+    </style>
+    <my-element></my-element>
+    <my-element class="stuff"></my-element>
+    ```
+
+    ```js
+    // MyElement's static styles
+    static get styles() {
+      return css`
+        :host {
+          background-color: var(--my-element-background-color);
+        }
+      `;
+    }
+    ```
 
 ### CSS inheritance {#inheritance}
 
@@ -597,70 +527,63 @@
 
 See [CSS Inheritance on MDN](https://developer.mozilla.org/en-US/docs/Web/CSS/inheritance) for more information.
 
-You can use CSS inheritance to set styles on a host element that are inherited by all elements in its template. 
-
-Use the `:host` CSS pseudo-class to do this:
+You can use CSS inheritance to set styles on an ancestor element that are inherited by its descendents:
+
+```html
+<style>
+html { 
+  font-family: Roboto;
+}
+</style>
+<div>
+  <p>Uses Roboto</p>
+</div>
+```
+
+Similarly, host elements pass down inheritable CSS properties to their rendered templates. 
+
+You can use the host element's type selector to style it:
+
+```html
+<style>
+  my-element { font-family: Roboto; }
+</style>
+<my-element></my-element>
+```
+
+```js
+class MyElement extends LitElement {
+  render() { 
+    return html`<p>Uses Roboto</p>`; 
+  }
+}
+```
+
+{% include project.html folder="style/inherited3" openFile="index.html" %}
+
+You can also use the `:host` CSS pseudo-class to style the host from inside its own template:
 
 ```js
 static get styles() {
   return css`
-    :host([hidden]) { display: none; }
     :host {
-      display: block;
       font-family: Roboto;
-      font-size: 20;
-      color: blue;
     }
   `;
 }
 render() {
   return html`
-    <p>Inherits font styles from host</p>
+    <p>Uses Roboto</p>
   `;
 }
 ```
 
 {% include project.html folder="style/inherited" openFile="my-element.js" %}
 
-Any properties that a host element inherits will also be inherited by the elements in its template:
-
-```html
-<style>
-  div { font-family: Roboto; }
-</style>
-<div><my-element></my-element></div>
-```
-
-```js
-class MyElement extends LitElement {
-  render() { 
-    return html`<p>Will use Roboto</p>`; 
-  }
-}
-```
-
-{% include project.html folder="style/inherited2" openFile="index.html" %}
-
-A host element can also be styled with its element type selector:
-
-```html
-<style>
-  my-element { font-family: Roboto; }
-</style>
-<my-element></my-element>
-```
-
-```js
-class MyElement extends LitElement {
-  render() { 
-    return html`<p>Will also use Roboto</p>`; 
-  }
-}
-```
-
-{% include project.html folder="style/inherited3" openFile="index.html" %}
-
-#### Type selectors have higher specificity than :host {#specificity}
+{.alert} {.alert-info}
+<div id="specificity">
+
+**Type selectors have higher specificity than :host.**
 
 An element type selector has higher specificity than the `:host` pseudo-class selector. Styles set for a custom element tag will override styles set with `:host` and `:host()`:
 
@@ -683,6 +606,27 @@
 ```
 
 {% include project.html folder="style/specificity" openFile="index.html" %}
+
+</div>
+
+Any properties that a host element inherits will also be inherited by the elements in its template:
+
+```html
+<style>
+  div { font-family: Roboto; }
+</style>
+<div><my-element></my-element></div>
+```
+
+```js
+class MyElement extends LitElement {
+  render() { 
+    return html`<p>Uses Roboto</p>`; 
+  }
+}
+```
+
+{% include project.html folder="style/inherited2" openFile="index.html" %}
 
 ### CSS custom properties {#customprops}
 
@@ -705,7 +649,7 @@
 }
 ```
 
-Users of this component can set the value of `--my-background` for the component, using the `my-element` tag as a CSS selector:
+Users of this component can set the value of `--my-background`, using the `my-element` tag as a CSS selector:
 
 ```html
 <style>
@@ -714,6 +658,21 @@
   }
 </style>
 <my-element></my-element>
+```
+
+`--my-background` is configurable per instance of `my-element`:
+
+```html
+<style>
+  my-element {
+    --my-background: rgb(67, 156, 144);
+  }
+  my-element.stuff {
+    --my-background: #111111;
+  }
+</style>
+<my-element></my-element>
+<my-element class="stuff"></my-element>
 ```
 
 If a component user has an existing app theme, they can easily set the host's configurable properties to use theme properties:
