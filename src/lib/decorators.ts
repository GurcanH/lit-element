--- conflicted
+++ resolved
@@ -127,22 +127,10 @@
  * ```
  * @category Decorator
  */
-<<<<<<< HEAD
-export const query = (selector: string) =>
-    (proto: Object,
-    // tslint:disable-next-line:no-any decorator
-    name: PropertyKey): any => {
-  const descriptor = {
-    get(this: LitElement) {
-      return this.renderRoot.querySelector(selector);
-    },
-    enumerable: true,
-    configurable: true,
-=======
 export function query(selector: string, cache?: boolean) {
-  return (protoOrDescriptor: Object|ClassElement,
+  return (proto: Object,
           // tslint:disable-next-line:no-any decorator
-          name?: PropertyKey): any => {
+          name: PropertyKey): any => {
     const descriptor = {
       get(this: LitElement) {
         return this.renderRoot.querySelector(selector);
@@ -162,12 +150,8 @@
             this as unknown as {[key: string]: Element | null})[key as string];
       };
     }
-    return (name !== undefined) ?
-        legacyQuery(descriptor, protoOrDescriptor as Object, name) :
-        standardQuery(descriptor, protoOrDescriptor as ClassElement);
->>>>>>> 5f0b3141
+    Object.defineProperty(proto, name, descriptor);
   };
-  Object.defineProperty(proto, name, descriptor);
 };
 
 
@@ -268,86 +252,6 @@
  * A property decorator that converts a class property into a getter that
  * returns the `assignedNodes` of the given named `slot`. Note, the type of
  * this property should be annotated as `NodeListOf<HTMLElement>`.
- * @category Decorator
- */
-export const queryAssignedNodes = (
-  slotName: string = '', flatten: boolean = false) =>
-    (proto: Object,
-    // tslint:disable-next-line:no-any decorator
-    name: PropertyKey): any => {
-  const descriptor = {
-    get(this: LitElement) {
-      const selector = `slot${slotName ? `[name=${slotName}]` : ''}`;
-      const slot = this.renderRoot.querySelector(selector);
-      return slot && (slot as HTMLSlotElement).assignedNodes({flatten});
-    },
-    enumerable: true,
-    configurable: true,
-  };
-  Object.defineProperty(proto, name, descriptor);
-};
-
-/**
- * Adds event listener options to a method used as an event listener in a
- * lit-html template.
- *
- * @param options An object that specifies event listener options as accepted by
- * `EventTarget#addEventListener` and `EventTarget#removeEventListener`.
- *
- * Current browsers support the `capture`, `passive`, and `once` options. See:
- * https://developer.mozilla.org/en-US/docs/Web/API/EventTarget/addEventListener#Parameters
- *
- * @example
- * ```ts
- * class MyElement {
- *   clicked = false;
- *
- *   render() {
- *     return html`
- *       <div @click=${this._onClick}`>
- *         <button></button>
- *       </div>
- *     `;
- *   }
- *
- *   @eventOptions({capture: true})
- *   _onClick(e) {
- *     this.clicked = true;
- *   }
- * }
- * ```
- * @category Decorator
- */
-export const eventOptions = (options: AddEventListenerOptions) =>
-  // Return value typed as any to prevent TypeScript from complaining that
-  // standard decorator function signature does not match TypeScript decorator
-  // signature
-  // TODO(kschaaf): unclear why it was only failing on this decorator and not
-  // the others
-<<<<<<< HEAD
-  (proto: Object, name: string) => {
-    Object.assign((proto)[name as keyof Object], options);
-};
-=======
-  return ((protoOrDescriptor: Object|ClassElement, name?: string) =>
-              (name !== undefined) ?
-              legacyEventOptions(options, protoOrDescriptor as Object, name) :
-              standardEventOptions(
-                  options, protoOrDescriptor as ClassElement)) as
-             // tslint:disable-next-line:no-any decorator
-             any;
-}
-
-// x-browser support for matches
-// tslint:disable-next-line:no-any
-const ElementProto = Element.prototype as any;
-const legacyMatches =
-    ElementProto.msMatchesSelector || ElementProto.webkitMatchesSelector;
-
-/**
- * A property decorator that converts a class property into a getter that
- * returns the `assignedNodes` of the given named `slot`. Note, the type of
- * this property should be annotated as `NodeListOf<HTMLElement>`.
  *
  * @param slotName A string name of the slot.
  * @param flatten A boolean which when true flattens the assigned nodes,
@@ -373,9 +277,9 @@
  */
 export function queryAssignedNodes(
     slotName = '', flatten = false, selector = '') {
-  return (protoOrDescriptor: Object|ClassElement,
+  return (proto: Object,
           // tslint:disable-next-line:no-any decorator
-          name?: PropertyKey): any => {
+          name: PropertyKey): any => {
     const descriptor = {
       get(this: LitElement) {
         const slotSelector =
@@ -394,9 +298,54 @@
       enumerable: true,
       configurable: true,
     };
-    return (name !== undefined) ?
-        legacyQuery(descriptor, protoOrDescriptor as Object, name) :
-        standardQuery(descriptor, protoOrDescriptor as ClassElement);
+    Object.defineProperty(proto, name, descriptor);
   };
 }
->>>>>>> 5f0b3141
+
+
+/**
+ * Adds event listener options to a method used as an event listener in a
+ * lit-html template.
+ *
+ * @param options An object that specifies event listener options as accepted by
+ * `EventTarget#addEventListener` and `EventTarget#removeEventListener`.
+ *
+ * Current browsers support the `capture`, `passive`, and `once` options. See:
+ * https://developer.mozilla.org/en-US/docs/Web/API/EventTarget/addEventListener#Parameters
+ *
+ * @example
+ * ```ts
+ * class MyElement {
+ *   clicked = false;
+ *
+ *   render() {
+ *     return html`
+ *       <div @click=${this._onClick}`>
+ *         <button></button>
+ *       </div>
+ *     `;
+ *   }
+ *
+ *   @eventOptions({capture: true})
+ *   _onClick(e) {
+ *     this.clicked = true;
+ *   }
+ * }
+ * ```
+ * @category Decorator
+ */
+export const eventOptions = (options: AddEventListenerOptions) =>
+  // Return value typed as any to prevent TypeScript from complaining that
+  // standard decorator function signature does not match TypeScript decorator
+  // signature
+  // TODO(kschaaf): unclear why it was only failing on this decorator and not
+  // the others
+  (proto: Object, name: string) => {
+    Object.assign((proto)[name as keyof Object], options);
+};
+
+// x-browser support for matches
+// tslint:disable-next-line:no-any
+const ElementProto = Element.prototype as any;
+const legacyMatches =
+    ElementProto.msMatchesSelector || ElementProto.webkitMatchesSelector;